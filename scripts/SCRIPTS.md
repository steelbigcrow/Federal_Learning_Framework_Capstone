--- conflicted
+++ resolved
@@ -8,18 +8,12 @@
 
 ```
 scripts/
-<<<<<<< HEAD
 ├── fed_train.py                 # 联邦训练主脚本
 ├── inspect_checkpoint.py        # 检查点检查脚本
 ├── eval_final.py                # 离线评测：加载全局权重/基模+LoRA，在 datasets 测试集上推理并出图
 ├── compare_rounds.py            # 多轮对比：遍历 server/round_*.pth 逐轮评测，画“指标-轮次”曲线
 └── fed_train_auto.py            # 训练+自动评测：先跑 fed_train，再自动调用 eval_final
 └── SCRIPTS.MD          # 本文档
-=======
-├── fed_train.py         # 联邦学习训练主脚本
-├── inspect_checkpoint.py # 检查点文件检查工具
-└── SCRIPTS.md          # 本文档
->>>>>>> 28e48309
 ```
 
 ## 各脚本详细说明
@@ -52,7 +46,13 @@
 python scripts/fed_train.py --arch-config configs/arch/mnist_mlp.yaml --train-config configs/federated.yaml --no-cache
 ```
 
-<<<<<<< HEAD
+### inspect_checkpoint.py - 检查点文件检查工具
+
+**功能：**
+- 检查PyTorch模型检查点文件的内容
+- 显示状态字典中的键数量
+- 显示前50个键值对的张量形状信息
+
 **命令行参数：**
 - `--path`: 检查点文件路径（必需，支持.pth和.pt格式）
 
@@ -181,22 +181,19 @@
    - 准备架构配置文件（configs/arch/）
    - 准备训练配置文件（configs/federated.yaml）
    - LoRA配置集成在federated.yaml中，无需单独文件
-=======
-### inspect_checkpoint.py - 检查点文件检查工具
->>>>>>> 28e48309
-
-**功能：**
-- 检查PyTorch模型检查点文件的内容
-- 显示状态字典中的键数量
-- 显示前50个键值对的张量形状信息
-
-**命令行参数：**
-- `--path`: 检查点文件路径（必需，支持.pth和.pt格式）
-
-**使用示例：**
-```bash
-# 检查检查点文件
-python scripts/inspect_checkpoint.py --path outputs/checkpoints/mnist_mlp_20241201_120000/server/round_5.pth
+
+2. **模型训练阶段**：
+   - 使用 `fed_train.py` 执行联邦学习训练
+   - 支持自动数据下载和缓存
+   - 监控训练进度和性能指标
+   - 自动保存检查点和日志
+
+3. **结果分析阶段**：
+   - 使用 `inspect_checkpoint.py` 检查训练结果
+   - 分析模型性能和收敛情况
+
+### 脚本依赖关系
+
 ```
 ## 配置要求
 
